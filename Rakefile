require 'utilrb/rake_common'
$LOAD_PATH.unshift File.join(Dir.pwd, 'lib')

task 'default'
Utilrb::Rake.hoe do
    namespace 'dist' do
        Hoe.spec 'autoproj' do
            self.developer "Sylvain Joyeux", "sylvain.joyeux@dfki.de"

<<<<<<< HEAD
            self.urls = ["http://rock-robotics.org/documentation/autoproj",
=======
            self.urls = ["http://rock-robotics.org/autoproj",
>>>>>>> 9b3a6e36
                "git://github.com/doudou/autoproj.git"]
            self.rubyforge_name = 'autobuild'
            self.summary = 'Easy installation and management of software packages'
            self.description = paragraphs_of('README.txt', 0..1).join("\n\n")
            self.changes     = paragraphs_of('History.txt', 0..1).join("\n\n")

            extra_deps << 
                ['autobuild',   '>= 1.6.0.rc1'] <<
                ['utilrb', '>= 1.6.0'] <<
                ['highline', '>= 1.5.0']
        end
    end
end

namespace 'dist' do
    desc "generate the bootstrap script"
    task 'bootstrap' do
        require 'yaml'
        osdeps_code = File.read(File.join(Dir.pwd, 'lib', 'autoproj', 'osdeps.rb'))
        options_code = File.read(File.join(Dir.pwd, 'lib', 'autoproj', 'options.rb'))
        system_code = File.read(File.join(Dir.pwd, 'lib', 'autoproj', 'system.rb'))
        osdeps_defaults = File.read(File.join(Dir.pwd, 'lib', 'autoproj', 'default.osdeps'))
        # Filter rubygems dependencies from the OSdeps default. They will be
        # installed at first build
        osdeps = YAML.load(osdeps_defaults)
        osdeps.delete_if do |name, content|
            if content.respond_to?(:delete)
                content.delete('gem')
                content.empty?
            else
                content == 'gem'
            end
        end
        osdeps_defaults = YAML.dump(osdeps)

        bootstrap_code = File.read(File.join(Dir.pwd, 'bin', 'autoproj_bootstrap.in')).
            gsub('OSDEPS_CODE', osdeps_code).
            gsub('OPTIONS_CODE', options_code).
            gsub('SYSTEM_CODE', system_code).
            gsub('OSDEPS_DEFAULTS', osdeps_defaults)
        File.open(File.join(Dir.pwd, 'bin', 'autoproj_bootstrap'), 'w') do |io|
            io.write bootstrap_code
        end
    end
end
file 'bin/autoproj_bootstrap' => 'dist:bootstrap'

Utilrb::Rake.rdoc do
    task 'doc' => 'doc:all'
    task 'clobber_docs' => 'doc:clobber'
    task 'redocs' do
        Rake::Task['doc:clobber'].invoke
        Rake::Task['doc'].invoke
    end

    namespace 'doc' do
        task 'all' => %w{api}
        task 'clobber' => 'clobber_api'
        RDoc::Task.new("api") do |rdoc|
            rdoc.rdoc_dir = 'doc'
            rdoc.title    = "autoproj"
            rdoc.options << '--show-hash'
            rdoc.rdoc_files.include('lib/**/*.rb')
        end
    end
end

<|MERGE_RESOLUTION|>--- conflicted
+++ resolved
@@ -7,12 +7,7 @@
         Hoe.spec 'autoproj' do
             self.developer "Sylvain Joyeux", "sylvain.joyeux@dfki.de"
 
-<<<<<<< HEAD
             self.urls = ["http://rock-robotics.org/documentation/autoproj",
-=======
-            self.urls = ["http://rock-robotics.org/autoproj",
->>>>>>> 9b3a6e36
-                "git://github.com/doudou/autoproj.git"]
             self.rubyforge_name = 'autobuild'
             self.summary = 'Easy installation and management of software packages'
             self.description = paragraphs_of('README.txt', 0..1).join("\n\n")
