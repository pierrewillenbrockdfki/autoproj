module Autoproj
<<<<<<< HEAD
    VERSION = "1.8.0.rc1"
=======
    VERSION = "1.7.21"
>>>>>>> 9b3a6e36
end<|MERGE_RESOLUTION|>--- conflicted
+++ resolved
@@ -1,7 +1,3 @@
 module Autoproj
-<<<<<<< HEAD
-    VERSION = "1.8.0.rc1"
-=======
-    VERSION = "1.7.21"
->>>>>>> 9b3a6e36
+    VERSION = "1.8.0"
 end