require 'aruba/api'

module Autoproj
    # Minitest-usable Aruba wrapper
    #
    # Aruba 0.14 is incompatible with Minitest because of their definition
    # of the #run method This change hacks around the problem, by moving
    # the Aruba API to a side stub object.
    #
    # The run methods are renamed as they have been renamed in Aruba 1.0
    # alpha, run -> run_command and run_simple -> run_command_and_stop
    module ArubaMinitest
        class API
            include ::Aruba::Api
        end

        def setup
            super
            @aruba_api = API.new
            @aruba_api.setup_aruba
        end

        def teardown
            stop_all_commands
            super
        end

        def run_command_and_stop(*args, fail_on_error: true, **kwargs)
            cmd = run_command(*args, **kwargs)
            cmd.stop
            if fail_on_error
                assert_command_finished_successfully(cmd)
            end
            cmd
        end

<<<<<<< HEAD
        def run_command(*args, **kwargs)
            @aruba_api.run(*args, **kwargs)
=======
        def run_command(*args)
            @aruba_api.run_command(*args)
>>>>>>> 0844e60e
        end

        def chmod(*args) # also defined by Rake
            @aruba_api.chmod(*args)
        end

        def method_missing(m, *args, &block)
            if @aruba_api.respond_to?(m)
                return @aruba_api.send(m, *args, &block)
            else
                super
            end
        end

        def assert_command_stops(cmd, fail_on_error: true)
            cmd.stop
            if fail_on_error
                assert_command_finished_successfully(cmd)
            end
        end

        def assert_command_finished_successfully(cmd)
            refute cmd.timed_out?, "#{cmd} timed out on stop"
            assert_equal 0, cmd.exit_status, "#{cmd} finished with a non-zero exit status (#{cmd.exit_status})\n-- STDOUT\n#{cmd.stdout}\n-- STDERR\n#{cmd.stderr}"
        end
    end
end
<|MERGE_RESOLUTION|>--- conflicted
+++ resolved
@@ -34,13 +34,8 @@
             cmd
         end
 
-<<<<<<< HEAD
         def run_command(*args, **kwargs)
-            @aruba_api.run(*args, **kwargs)
-=======
-        def run_command(*args)
-            @aruba_api.run_command(*args)
->>>>>>> 0844e60e
+            @aruba_api.run_command(*args, **kwargs)
         end
 
         def chmod(*args) # also defined by Rake
